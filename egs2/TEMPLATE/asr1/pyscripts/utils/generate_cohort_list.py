import sys
import yaml
import soundfile as sf

def load_yaml(yamlfile):
    with open(yamlfile, 'r') as stream:
        try:
            data = yaml.safe_load(stream)
            return data
        except yaml.YAMLError as exc:
            print(exc)

def main(args):
    spk2utt = args[0]
    wav_scp = args[1]
    out_dir = args[2]
    cfg = load_yaml(args[3])
    wav2dir_dic = {line.strip().split(" ")[0]: line.strip().split(" ")[1] for line in lines}

    with open(spk2utt, "r") as f:
        spk2utt = spk2utt.readlines()

    spk2utt_dic = {} # with num_utt_per_spk utts
    for spk in spk2utt:
        chunk = spk.strip().split(" ")
        spk = chunk[0]
        spk2utt_dic[spk] = []
        utts = sorted(chunk[1:])
        for utt in utts:
            utt_file = wav2dir_dic[utt]
            dur = sf.info(utt_file).duration
            if dur >= cfg["utt_select_sec"]:
                spk2utt_dic[spk].append(utt)



<<<<<<< HEAD

if __name__ == "__main__":
    sys.exit(main(sys.argv[1:]))
=======
if __name__ == "__main__":
>>>>>>> de82fc5a
<|MERGE_RESOLUTION|>--- conflicted
+++ resolved
@@ -34,10 +34,5 @@
 
 
 
-<<<<<<< HEAD
-
 if __name__ == "__main__":
     sys.exit(main(sys.argv[1:]))
-=======
-if __name__ == "__main__":
->>>>>>> de82fc5a
