# encoding: utf-8
from argparse import Namespace
from distutils.util import strtobool
import logging
import math
import numpy as np
import six

import chainer
from chainer import reporter

import chainer.functions as F

from espnet.nets.asr_interface import ASRInterface
from espnet.nets.chainer_backend import ctc
from espnet.nets.chainer_backend.transformer.attention import MultiHeadAttention
from espnet.nets.chainer_backend.transformer.decoder import Decoder
from espnet.nets.chainer_backend.transformer.encoder import Encoder
from espnet.nets.chainer_backend.transformer.label_smoothing_loss import LabelSmoothingLoss
from espnet.nets.chainer_backend.transformer.plot import PlotAttentionReport
from espnet.nets.ctc_prefix_score import CTCPrefixScore

CTC_SCORING_RATIO = 1.5
MAX_DECODER_OUTPUT = 5


class E2E(ASRInterface, chainer.Chain):
    """E2E module.

    Args:
        idim (int): Dimension of inputs.
        odim (int): Dimension of outputs.
        args (Namespace): Training config.
        flag_return (bool): If True, then return value of `forward()`
            would be tuple of (loss, loss_ctc, loss_att, acc)

    """

    @staticmethod
    def add_arguments(parser):
        group = parser.add_argument_group("transformer model setting")
        group.add_argument("--transformer-init", type=str, default="pytorch",
                           help='how to initialize transformer parameters')
        group.add_argument("--transformer-input-layer", type=str, default="conv2d",
                           choices=["conv2d", "linear", "embed"],
                           help='transformer input layer type')
        group.add_argument('--transformer-attn-dropout-rate', default=None, type=float,
                           help='dropout in transformer attention. use --dropout-rate if None is set')
        group.add_argument('--transformer-lr', default=10.0, type=float,
                           help='Initial value of learning rate')
        group.add_argument('--transformer-warmup-steps', default=25000, type=int,
                           help='optimizer warmup steps')
        group.add_argument('--transformer-length-normalized-loss', default=True, type=strtobool,
                           help='normalize loss by length')
        return parser

    def __init__(self, idim, odim, args, ignore_id=-1, flag_return=True):
        chainer.Chain.__init__(self)
        self.mtlalpha = args.mtlalpha
        assert 0 <= self.mtlalpha <= 1, "mtlalpha must be [0,1]"
        if args.transformer_attn_dropout_rate is None:
            self.dropout = args.dropout_rate
        else:
            self.dropout = args.transformer_attn_dropout_rate
        self.use_label_smoothing = False
        self.char_list = args.char_list
        self.space = args.sym_space
        self.blank = args.sym_blank
        self.scale_emb = args.adim ** 0.5
        self.sos = odim - 1
        self.eos = odim - 1
        self.subsample = [0]
        self.ignore_id = ignore_id
        self.reset_parameters(args)
        with self.init_scope():
            self.encoder = Encoder(idim, args, initialW=self.initialW, initial_bias=self.initialB)
            self.decoder = Decoder(odim, args, initialW=self.initialW, initial_bias=self.initialB)
            self.criterion = LabelSmoothingLoss(args.lsm_weight, len(args.char_list),
                                                args.transformer_length_normalized_loss)
            if args.mtlalpha > 0.0:
                if args.ctc_type == 'builtin':
                    logging.info("Using chainer CTC implementation")
                    self.ctc = ctc.CTC(odim, args.adim, args.dropout_rate)
                elif args.ctc_type == 'warpctc':
                    logging.info("Using warpctc CTC implementation")
                    self.ctc = ctc.WarpCTC(odim, args.adim, args.dropout_rate)
                else:
                    raise ValueError('ctc_type must be "builtin" or "warpctc": {}'
                                     .format(args.ctc_type))
            else:
                self.ctc = None
        self.dims = args.adim
        self.odim = odim
        self.flag_return = flag_return
        if args.report_cer or args.report_wer:
            from espnet.nets.e2e_asr_common import ErrorCalculator
            self.error_calculator = ErrorCalculator(args.char_list,
                                                    args.sym_space, args.sym_blank,
                                                    args.report_cer, args.report_wer)
        else:
            self.error_calculator = None
        if 'Namespace' in str(type(args)):
            self.verbose = 0 if 'verbose' not in args else args.verbose
        else:
            self.verbose = 0 if args.verbose is None else args.verbose

    def reset_parameters(self, args):
        """Initialize the Weight according to the give initialize-type.

        Args:
            args (Namespace): Transformer config.

        """
        type_init = args.transformer_init
        if type_init == 'lecun_uniform':
            logging.info('Using LeCunUniform as Parameter initializer')
            self.initialW = chainer.initializers.LeCunUniform
        elif type_init == 'lecun_normal':
            logging.info('Using LeCunNormal as Parameter initializer')
            self.initialW = chainer.initializers.LeCunNormal
        elif type_init == 'gorot_uniform':
            logging.info('Using GlorotUniform as Parameter initializer')
            self.initialW = chainer.initializers.GlorotUniform
        elif type_init == 'gorot_normal':
            logging.info('Using GlorotNormal as Parameter initializer')
            self.initialW = chainer.initializers.GlorotNormal
        elif type_init == 'he_uniform':
            logging.info('Using HeUniform as Parameter initializer')
            self.initialW = chainer.initializers.HeUniform
        elif type_init == 'he_normal':
            logging.info('Using HeNormal as Parameter initializer')
            self.initialW = chainer.initializers.HeNormal
        elif type_init == 'pytorch':
            logging.info('Using Pytorch initializer')
            self.initialW = chainer.initializers.Uniform
        else:
            logging.info('Using Chainer default as Parameter initializer')
            self.initialW = chainer.initializers.Uniform
        self.initialB = chainer.initializers.Uniform

    def forward(self, xs, ilens, ys_pad, calculate_attentions=False):
        """E2E forward propagation.

        Args:
            xs (chainer.Variable): Batch of padded charactor ids. (B, Tmax)
            ilens (chainer.Variable): Batch of length of each input batch. (B,)
            ys (chainer.Variable): Batch of padded target features. (B, Lmax, odim)
            calculate_attentions (bool): If true, return value is the output of encoder.

        Returns:
            float: Training loss.
            float (optional): Training loss for ctc.
            float (optional): Training loss for attention.
            float (optional): Accuracy.
            chainer.Variable (Optional): Output of the encoder.

        """
        alpha = self.mtlalpha

        # 1. Encoder
        xs, x_mask, ilens = self.encoder(xs, ilens)

        # 2. CTC loss
        cer_ctc = None
        if alpha == 0.0:
            loss_ctc = None
        else:
<<<<<<< HEAD
            _ys = [y.astype(np.int32) for y in ys_pad]
            loss_ctc = self.ctc.forward_from_transformer(xs, _ys, ilens)
=======
            xs = xs.reshape(batch, -1, self.dims)
            xs = [xs[i, :ilens[i], :] for i in range(len(ilens))]
            loss_ctc = self.ctc(xs, ys_pad_cpu)
            if self.error_calculator is not None:
                with chainer.no_backprop_mode():
                    ys_hat = chainer.backends.cuda.to_cpu(self.ctc.argmax(xs).data)
                cer_ctc = self.error_calculator(ys_hat, ys_pad_cpu, is_ctc=True)

        # Compute cer/wer
        with chainer.no_backprop_mode():
            y_hats = ys.reshape((batch, length, -1))
            y_hats = chainer.backends.cuda.to_cpu(F.argmax(y_hats, axis=2).data)
>>>>>>> cf3c8209

        # 3. Decoder
        ys = self.decoder(ys_pad, xs, x_mask)
        if calculate_attentions:
            return

        # 4. Attention Loss
        cer, wer = None, None
        if alpha == 1:
            loss_att = None
            acc = None
        else:
            loss_att, acc = self.criterion(ys, ys_pad, self.eos)

        if alpha == 0.0:
            self.loss = loss_att
            loss_att_data = loss_att.data
            loss_ctc_data = None
        elif alpha == 1.0:
            self.loss = loss_ctc
            loss_att_data = None
            loss_ctc_data = loss_ctc.data
        else:
            self.loss = alpha * loss_ctc + (1 - alpha) * loss_att
            loss_att_data = loss_att.data
            loss_ctc_data = loss_ctc.data
        loss_data = self.loss.data

        if not math.isnan(loss_data):
            reporter.report({'loss_ctc': loss_ctc_data}, self)
            reporter.report({'loss_att': loss_att_data}, self)
            reporter.report({'acc': acc}, self)

            reporter.report({'cer_ctc': cer_ctc}, self)
            reporter.report({'cer': cer}, self)
            reporter.report({'wer': wer}, self)

            logging.info('mtl loss:' + str(loss_data))
            reporter.report({'loss': loss_data}, self)
        else:
            logging.warning('loss (=%f) is not correct', loss_data)

        if self.flag_return:
            loss_ctc = None
            return self.loss, loss_ctc, loss_att, acc
        else:
            return self.loss

    def recognize(self, x_block, recog_args, char_list=None, rnnlm=None):
        """E2E beam search.

        Args:
            x (ndarray): Input acouctic feature (B, T, D) or (T, D).
            recog_args (Namespace): Argment namespace contraining options.
            char_list (List[str]): List of characters.
            rnnlm (torch.nn.Module): Language model module defined at
                `espnet.lm.chainer_backend.lm`.

        Returns:
            List: N-best decoding results.
        """

        with chainer.no_backprop_mode(), chainer.using_config('train', False):
            # 1. encoder
            ilens = [x_block.shape[0]]
            batch = len(ilens)
            xs, _, _ = self.encoder(x_block[None, :, :], ilens)

            # calculate log P(z_t|X) for CTC scores
            if recog_args.ctc_weight > 0.0:
                lpz = self.ctc.log_softmax(xs.reshape(batch, -1, self.dims)).data[0]
            else:
                lpz = None
            # 2. decoder
            if recog_args.lm_weight == 0.0:
                rnnlm = None
            y = self.recognize_beam(xs, lpz, recog_args, char_list, rnnlm)

        return y

    def recognize_beam(self, h, lpz, recog_args, char_list=None, rnnlm=None):
        """beam search implementation

        :param h:
        :param lpz:
        :param recog_args:
        :param char_list:
        :param rnnlm:
        :return:
        """
        logging.info('input lengths: ' + str(h.shape[0]))

        # initialization
        xp = self.xp
        h_mask = xp.ones((1, h.shape[0]))

        # search parms
        beam = recog_args.beam_size
        penalty = recog_args.penalty
        ctc_weight = recog_args.ctc_weight

        # prepare sos
        y = self.sos
        if recog_args.maxlenratio == 0:
            maxlen = h.shape[0]
        else:
            maxlen = max(1, int(recog_args.maxlenratio * h.shape[0]))
        minlen = int(recog_args.minlenratio * h.shape[0])
        logging.info('max output length: ' + str(maxlen))
        logging.info('min output length: ' + str(minlen))

        # initialize hypothesis
        if rnnlm:
            hyp = {'score': 0.0, 'yseq': [y], 'rnnlm_prev': None}
        else:
            hyp = {'score': 0.0, 'yseq': [y]}

        if lpz is not None:
            ctc_prefix_score = CTCPrefixScore(lpz, 0, self.eos, self.xp)
            hyp['ctc_state_prev'] = ctc_prefix_score.initial_state()
            hyp['ctc_score_prev'] = 0.0
            if ctc_weight != 1.0:
                # pre-pruning based on attention scores
                from espnet.nets.pytorch_backend.rnn.decoders import CTC_SCORING_RATIO
                ctc_beam = min(lpz.shape[-1], int(beam * CTC_SCORING_RATIO))
            else:
                ctc_beam = lpz.shape[-1]

        hyps = [hyp]
        ended_hyps = []

        for i in six.moves.range(maxlen):
            logging.debug('position ' + str(i))

            hyps_best_kept = []
            for hyp in hyps:
                ys = F.expand_dims(xp.array(hyp['yseq']), axis=0).data
                out = self.decoder(ys, h, h_mask)

                # get nbest local scores and their ids
                local_att_scores = F.log_softmax(out[:, -1], axis=-1).data
                if rnnlm:
                    rnnlm_state, local_lm_scores = rnnlm.predict(hyp['rnnlm_prev'], hyp['yseq'][i])
                    local_scores = local_att_scores + recog_args.lm_weight * local_lm_scores
                else:
                    local_scores = local_att_scores

                if lpz is not None:
                    local_best_ids = xp.argsort(local_scores, axis=1)[0, ::-1][:ctc_beam]
                    ctc_scores, ctc_states = ctc_prefix_score(hyp['yseq'], local_best_ids, hyp['ctc_state_prev'])
                    local_scores = \
                        (1.0 - ctc_weight) * local_att_scores[:, local_best_ids] \
                        + ctc_weight * (ctc_scores - hyp['ctc_score_prev'])
                    if rnnlm:
                        local_scores += recog_args.lm_weight * local_lm_scores[:, local_best_ids]
                    joint_best_ids = xp.argsort(local_scores, axis=1)[0, ::-1][:beam]
                    local_best_scores = local_scores[:, joint_best_ids]
                    local_best_ids = local_best_ids[joint_best_ids]
                else:
                    local_best_ids = self.xp.argsort(local_scores, axis=1)[0, ::-1][:beam]
                    local_best_scores = local_scores[:, local_best_ids]

                for j in six.moves.range(beam):
                    new_hyp = {}
                    new_hyp['score'] = hyp['score'] + float(local_best_scores[0, j])
                    new_hyp['yseq'] = [0] * (1 + len(hyp['yseq']))
                    new_hyp['yseq'][:len(hyp['yseq'])] = hyp['yseq']
                    new_hyp['yseq'][len(hyp['yseq'])] = int(local_best_ids[j])
                    if rnnlm:
                        new_hyp['rnnlm_prev'] = rnnlm_state
                    if lpz is not None:
                        new_hyp['ctc_state_prev'] = ctc_states[joint_best_ids[j]]
                        new_hyp['ctc_score_prev'] = ctc_scores[joint_best_ids[j]]
                    hyps_best_kept.append(new_hyp)

                hyps_best_kept = sorted(
                    hyps_best_kept, key=lambda x: x['score'], reverse=True)[:beam]

            # sort and get nbest
            hyps = hyps_best_kept
            logging.debug('number of pruned hypothesis: ' + str(len(hyps)))
            if char_list is not None:
                logging.debug(
                    'best hypo: ' + ''.join([
                        char_list[int(x)] for x in hyps[0]['yseq'][1:]]) + ' score: ' + str(hyps[0]['score']))

            # add eos in the final loop to avoid that there are no ended hyps
            if i == maxlen - 1:
                logging.info('adding <eos> in the last postion in the loop')
                for hyp in hyps:
                    hyp['yseq'].append(self.eos)

            # add ended hypothes to a final list, and removed them from current hypothes
            # (this will be a probmlem, number of hyps < beam)
            remained_hyps = []
            for hyp in hyps:
                if hyp['yseq'][-1] == self.eos:
                    # only store the sequence that has more than minlen outputs
                    # also add penalty
                    if len(hyp['yseq']) > minlen:
                        hyp['score'] += (i + 1) * penalty
                        if rnnlm:  # Word LM needs to add final <eos> score
                            hyp['score'] += recog_args.lm_weight * rnnlm.final(
                                hyp['rnnlm_prev'])
                        ended_hyps.append(hyp)
                else:
                    remained_hyps.append(hyp)

            # end detection
            from espnet.nets.e2e_asr_common import end_detect
            if end_detect(ended_hyps, i) and recog_args.maxlenratio == 0.0:
                logging.info('end detected at %d', i)
                break

            hyps = remained_hyps
            if len(hyps) > 0:
                logging.debug('remained hypothes: ' + str(len(hyps)))
            else:
                logging.info('no hypothesis. Finish decoding.')
                break
            if char_list is not None:
                for hyp in hyps:
                    logging.debug(
                        'hypo: ' + ''.join([char_list[int(x)] for x in hyp['yseq'][1:]]))

            logging.debug('number of ended hypothes: ' + str(len(ended_hyps)))

        nbest_hyps = sorted(
            ended_hyps, key=lambda x: x['score'], reverse=True)  # [:min(len(ended_hyps), recog_args.nbest)]

        logging.debug(nbest_hyps)
        # check number of hypotheis
        if len(nbest_hyps) == 0:
            logging.warn('there is no N-best results, perform recognition again with smaller minlenratio.')
            # should copy becasuse Namespace will be overwritten globally
            recog_args = Namespace(**vars(recog_args))
            recog_args.minlenratio = max(0.0, recog_args.minlenratio - 0.1)
            return self.recognize_beam(h, lpz, recog_args, char_list, rnnlm)

        logging.info('total log probability: ' + str(nbest_hyps[0]['score']))
        logging.info('normalized log probability: ' + str(nbest_hyps[0]['score'] / len(nbest_hyps[0]['yseq'])))
        # remove sos
        return nbest_hyps

    def calculate_all_attentions(self, xs, ilens, ys):
        """E2E attention calculation.

        Args:
            xs_pad (List[tuple()]): List of padded input sequences. [(T1, idim), (T2, idim), ...]
            ilens (ndarray): Batch of lengths of input sequences. (B)
            ys (List): List of character id sequence tensor. [(L1), (L2), (L3), ...]

        Returns:
            float ndarray: Attention weights. (B, Lmax, Tmax)
        """

        with chainer.no_backprop_mode():
            results = self(xs, ilens, ys, calculate_attentions=True)  # NOQA
        ret = dict()
        for name, m in self.namedlinks():
            if isinstance(m, MultiHeadAttention):
                var = m.attn
                var.to_cpu()
                _name = name[1:].replace('/', '_')
                ret[_name] = var.data
        return ret

    @property
    def attention_plot_class(self):
        return PlotAttentionReport<|MERGE_RESOLUTION|>--- conflicted
+++ resolved
@@ -165,23 +165,8 @@
         if alpha == 0.0:
             loss_ctc = None
         else:
-<<<<<<< HEAD
             _ys = [y.astype(np.int32) for y in ys_pad]
             loss_ctc = self.ctc.forward_from_transformer(xs, _ys, ilens)
-=======
-            xs = xs.reshape(batch, -1, self.dims)
-            xs = [xs[i, :ilens[i], :] for i in range(len(ilens))]
-            loss_ctc = self.ctc(xs, ys_pad_cpu)
-            if self.error_calculator is not None:
-                with chainer.no_backprop_mode():
-                    ys_hat = chainer.backends.cuda.to_cpu(self.ctc.argmax(xs).data)
-                cer_ctc = self.error_calculator(ys_hat, ys_pad_cpu, is_ctc=True)
-
-        # Compute cer/wer
-        with chainer.no_backprop_mode():
-            y_hats = ys.reshape((batch, length, -1))
-            y_hats = chainer.backends.cuda.to_cpu(F.argmax(y_hats, axis=2).data)
->>>>>>> cf3c8209
 
         # 3. Decoder
         ys = self.decoder(ys_pad, xs, x_mask)
