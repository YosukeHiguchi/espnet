--- conflicted
+++ resolved
@@ -212,14 +212,9 @@
                 xs_pad = pad_list([torch.from_numpy(x).float() for x in xs], 0).to(device)
 
         ilens = torch.from_numpy(ilens).to(device)
-<<<<<<< HEAD
-        ys_pad = pad_list([torch.from_numpy(y).long() for y in ys],
-                          self.ignore_id).to(device)
-=======
         # NOTE: this is for multi-task learning (e.g., speech translation)
         ys_pad = pad_list([torch.from_numpy(np.array(y[0]) if isinstance(y, tuple) else y).long()
                            for y in ys], self.ignore_id).to(device)
->>>>>>> e80051ab
 
         return xs_pad, ilens, ys_pad
 
