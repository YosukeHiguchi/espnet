--- conflicted
+++ resolved
@@ -215,13 +215,7 @@
 - Architecture
   - RNN-based non-autoregressive model
   - Xiaoice
-<<<<<<< HEAD
-  - Sequence-to-sequence Transformer (with GLU-based encoder)
-  - MLP singer (in progress)
   - Tacotron-singing
-=======
-  - Tacotron-singing (in progress)
->>>>>>> 1968c603
   - DiffSinger (in progress)
   - VISinger
   - VISinger 2 (its variations with different vocoders-architecture)
