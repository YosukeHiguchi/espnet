# Copyright 2020 Tomoki Hayashi
#  Apache 2.0  (http://www.apache.org/licenses/LICENSE-2.0)

"""Conformer encoder definition."""

from typing import List, Optional, Tuple

import torch
from typeguard import check_argument_types

from espnet2.asr.ctc import CTC
from espnet2.asr.encoder.conformer_encoder import ConformerEncoder
from espnet.nets.pytorch_backend.conformer.convolution import ConvolutionModule
from espnet.nets.pytorch_backend.conformer.encoder_layer import EncoderLayer
from espnet.nets.pytorch_backend.nets_utils import get_activation, make_pad_mask
<<<<<<< HEAD
from espnet.nets.pytorch_backend.transformer.embedding import (  # noqa: H301
    PositionalEncoding,
)
=======
from espnet.nets.pytorch_backend.transformer.embedding import PositionalEncoding
>>>>>>> 57c05436
from espnet.nets.pytorch_backend.transformer.layer_norm import LayerNorm
from espnet.nets.pytorch_backend.transformer.multi_layer_conv import (
    Conv1dLinear,
    MultiLayeredConv1d,
)
<<<<<<< HEAD
from espnet.nets.pytorch_backend.transformer.positionwise_feed_forward import (  # noqa: H301
=======
from espnet.nets.pytorch_backend.transformer.positionwise_feed_forward import (
>>>>>>> 57c05436
    PositionwiseFeedForward,
)
from espnet.nets.pytorch_backend.transformer.repeat import repeat
from espnet.nets.pytorch_backend.transformer.subsampling import (
    Conv2dSubsampling,
    Conv2dSubsampling2,
    Conv2dSubsampling6,
    Conv2dSubsampling8,
    TooShortUttError,
    check_short_utt,
)


class LongformerEncoder(ConformerEncoder):
    """Longformer SA Conformer encoder module.

    Args:
        input_size (int): Input dimension.
        output_size (int): Dimension of attention.
        attention_heads (int): The number of heads of multi head attention.
        linear_units (int): The number of units of position-wise feed forward.
        num_blocks (int): The number of decoder blocks.
        dropout_rate (float): Dropout rate.
        attention_dropout_rate (float): Dropout rate in attention.
        positional_dropout_rate (float): Dropout rate after adding positional encoding.
        input_layer (Union[str, torch.nn.Module]): Input layer type.
        normalize_before (bool): Whether to use layer_norm before the first block.
        concat_after (bool): Whether to concat attention layer's input and output.
            If True, additional linear will be applied.
            i.e. x -> x + linear(concat(x, att(x)))
            If False, no additional linear will be applied. i.e. x -> x + att(x)
        positionwise_layer_type (str): "linear", "conv1d", or "conv1d-linear".
        positionwise_conv_kernel_size (int): Kernel size of positionwise conv1d layer.
        rel_pos_type (str): Whether to use the latest relative positional encoding or
            the legacy one. The legacy relative positional encoding will be deprecated
            in the future. More Details can be found in
            https://github.com/espnet/espnet/pull/2816.
        encoder_pos_enc_layer_type (str): Encoder positional encoding layer type.
        encoder_attn_layer_type (str): Encoder attention layer type.
        activation_type (str): Encoder activation function type.
        macaron_style (bool): Whether to use macaron style for positionwise layer.
        use_cnn_module (bool): Whether to use convolution module.
        zero_triu (bool): Whether to zero the upper triangular part of attention matrix.
        cnn_module_kernel (int): Kernerl size of convolution module.
        padding_idx (int): Padding idx for input_layer=embed.
        attention_windows (list): Layer-wise attention window sizes
            for longformer self-attn
        attention_dilation(list): Layer-wise attention dilation sizes
            for longformer self-attn
        attention_mode(str): Implementation for longformer self-attn.
            Default="sliding_chunks"
            Choose 'n2', 'tvm' or 'sliding_chunks'. More details in
            https://github.com/allenai/longformer

    """

    def __init__(
        self,
        input_size: int,
        output_size: int = 256,
        attention_heads: int = 4,
        linear_units: int = 2048,
        num_blocks: int = 6,
        dropout_rate: float = 0.1,
        positional_dropout_rate: float = 0.1,
        attention_dropout_rate: float = 0.0,
        input_layer: str = "conv2d",
        normalize_before: bool = True,
        concat_after: bool = False,
        positionwise_layer_type: str = "linear",
        positionwise_conv_kernel_size: int = 3,
        macaron_style: bool = False,
        rel_pos_type: str = "legacy",
        pos_enc_layer_type: str = "abs_pos",
        selfattention_layer_type: str = "lf_selfattn",
        activation_type: str = "swish",
        use_cnn_module: bool = True,
        zero_triu: bool = False,
        cnn_module_kernel: int = 31,
        padding_idx: int = -1,
        interctc_layer_idx: List[int] = [],
        interctc_use_conditioning: bool = False,
        attention_windows: list = [100, 100, 100, 100, 100, 100],
        attention_dilation: list = [1, 1, 1, 1, 1, 1],
        attention_mode: str = "sliding_chunks",
    ):
        assert check_argument_types()
        super().__init__(input_size)
        self._output_size = output_size

        activation = get_activation(activation_type)

        if pos_enc_layer_type == "abs_pos":
            pos_enc_class = PositionalEncoding
        else:
            raise ValueError(
                "incorrect or unknown pos_enc_layer: "
                + pos_enc_layer_type
                + "Use abs_pos"
            )

        if len(attention_dilation) != num_blocks:
            raise ValueError(
                "incorrect attention_dilation parameter of length"
                + str(len(attention_dilation))
                + " does not match num_blocks"
                + str(num_blocks)
            )

        if len(attention_windows) != num_blocks:
            raise ValueError(
                "incorrect attention_windows parameter of length"
                + str(len(attention_windows))
                + " does not match num_blocks"
                + str(num_blocks)
            )

        if attention_mode != "tvm" and max(attention_dilation) != 1:
            raise ValueError(
                "incorrect attention mode for dilation: "
                + attention_mode
                + "Use attention_mode=tvm with Cuda Kernel"
            )

        if input_layer == "linear":
            self.embed = torch.nn.Sequential(
                torch.nn.Linear(input_size, output_size),
                torch.nn.LayerNorm(output_size),
                torch.nn.Dropout(dropout_rate),
                pos_enc_class(output_size, positional_dropout_rate),
            )
        elif input_layer == "conv2d":
            self.embed = Conv2dSubsampling(
                input_size,
                output_size,
                dropout_rate,
                pos_enc_class(output_size, positional_dropout_rate),
            )
        elif input_layer == "conv2d2":
            self.embed = Conv2dSubsampling2(
                input_size,
                output_size,
                dropout_rate,
                pos_enc_class(output_size, positional_dropout_rate),
            )
        elif input_layer == "conv2d6":
            self.embed = Conv2dSubsampling6(
                input_size,
                output_size,
                dropout_rate,
                pos_enc_class(output_size, positional_dropout_rate),
            )
        elif input_layer == "conv2d8":
            self.embed = Conv2dSubsampling8(
                input_size,
                output_size,
                dropout_rate,
                pos_enc_class(output_size, positional_dropout_rate),
            )
        elif input_layer == "embed":
            self.embed = torch.nn.Sequential(
                torch.nn.Embedding(input_size, output_size, padding_idx=padding_idx),
                pos_enc_class(output_size, positional_dropout_rate),
            )
        elif isinstance(input_layer, torch.nn.Module):
            self.embed = torch.nn.Sequential(
                input_layer,
                pos_enc_class(output_size, positional_dropout_rate),
            )
        elif input_layer is None:
            self.embed = torch.nn.Sequential(
                pos_enc_class(output_size, positional_dropout_rate)
            )
        else:
            raise ValueError("unknown input_layer: " + input_layer)

        self.normalize_before = normalize_before
        if positionwise_layer_type == "linear":
            positionwise_layer = PositionwiseFeedForward
            positionwise_layer_args = (
                output_size,
                linear_units,
                dropout_rate,
                activation,
            )
        elif positionwise_layer_type == "conv1d":
            positionwise_layer = MultiLayeredConv1d
            positionwise_layer_args = (
                output_size,
                linear_units,
                positionwise_conv_kernel_size,
                dropout_rate,
            )
        elif positionwise_layer_type == "conv1d-linear":
            positionwise_layer = Conv1dLinear
            positionwise_layer_args = (
                output_size,
                linear_units,
                positionwise_conv_kernel_size,
                dropout_rate,
            )
        else:
            raise NotImplementedError("Support only linear or conv1d.")
        self.selfattention_layer_type = selfattention_layer_type
        if selfattention_layer_type == "lf_selfattn":
            assert pos_enc_layer_type == "abs_pos"
            from longformer.longformer import LongformerConfig
<<<<<<< HEAD
=======

            from espnet.nets.pytorch_backend.transformer.longformer_attention import (
                LongformerAttention,
            )
>>>>>>> 57c05436

            from espnet.nets.pytorch_backend.transformer.longformer_attention import (  # noqa: H301
                LongformerAttention,
            )

            encoder_selfattn_layer = LongformerAttention

            config = LongformerConfig(
                attention_window=attention_windows,
                attention_dilation=attention_dilation,
                autoregressive=False,
                num_attention_heads=attention_heads,
                hidden_size=output_size,
                attention_probs_dropout_prob=dropout_rate,
                attention_mode=attention_mode,
            )
            encoder_selfattn_layer_args = (config,)
        else:
            raise ValueError(
                "incompatible or unknown encoder_attn_layer: "
                + selfattention_layer_type
                + " Use lf_selfattn"
            )

        convolution_layer = ConvolutionModule
        convolution_layer_args = (output_size, cnn_module_kernel, activation)

        self.encoders = repeat(
            num_blocks,
            lambda layer_id: EncoderLayer(
                output_size,
                encoder_selfattn_layer(*(encoder_selfattn_layer_args + (layer_id,))),
                positionwise_layer(*positionwise_layer_args),
                positionwise_layer(*positionwise_layer_args) if macaron_style else None,
                convolution_layer(*convolution_layer_args) if use_cnn_module else None,
                dropout_rate,
                normalize_before,
                concat_after,
            ),
        )

        if self.normalize_before:
            self.after_norm = LayerNorm(output_size)

        self.interctc_layer_idx = interctc_layer_idx
        if len(interctc_layer_idx) > 0:
            assert 0 < min(interctc_layer_idx) and max(interctc_layer_idx) < num_blocks
        self.interctc_use_conditioning = interctc_use_conditioning
        self.conditioning_layer = None

    def output_size(self) -> int:
        return self._output_size

    def forward(
        self,
        xs_pad: torch.Tensor,
        ilens: torch.Tensor,
        prev_states: torch.Tensor = None,
        ctc: CTC = None,
    ) -> Tuple[torch.Tensor, torch.Tensor, Optional[torch.Tensor]]:
        """Calculate forward propagation.

        Args:
            xs_pad (torch.Tensor): Input tensor (#batch, L, input_size).
            ilens (torch.Tensor): Input length (#batch).
            prev_states (torch.Tensor): Not to be used now.

        Returns:
            torch.Tensor: Output tensor (#batch, L, output_size).
            torch.Tensor: Output length (#batch).
            torch.Tensor: Not to be used now.

        """

        masks = (~make_pad_mask(ilens)[:, None, :]).to(xs_pad.device)
        if (
            isinstance(self.embed, Conv2dSubsampling)
            or isinstance(self.embed, Conv2dSubsampling2)
            or isinstance(self.embed, Conv2dSubsampling6)
            or isinstance(self.embed, Conv2dSubsampling8)
        ):
            short_status, limit_size = check_short_utt(self.embed, xs_pad.size(1))
            if short_status:
                raise TooShortUttError(
                    f"has {xs_pad.size(1)} frames and is too short for subsampling "
                    + f"(it needs more than {limit_size} frames), return empty results",
                    xs_pad.size(1),
                    limit_size,
                )
            xs_pad, masks = self.embed(xs_pad, masks)
        else:
            xs_pad = self.embed(xs_pad)

        if self.selfattention_layer_type == "lf_selfattn":
            seq_len = xs_pad.shape[1]
            attention_window = (
                max([x.self_attn.attention_window for x in self.encoders]) * 2
            )
            padding_len = (
                attention_window - seq_len % attention_window
            ) % attention_window
            xs_pad = torch.nn.functional.pad(
                xs_pad, (0, 0, 0, padding_len), "constant", 0
            )
            masks = torch.nn.functional.pad(masks, (0, padding_len), "constant", False)

        xs_pad, masks = self.encoders(xs_pad, masks)
        intermediate_outs = []
        if len(self.interctc_layer_idx) == 0:
            xs_pad, masks = self.encoders(xs_pad, masks)
        else:
            for layer_idx, encoder_layer in enumerate(self.encoders):
                xs_pad, masks = encoder_layer(xs_pad, masks)

                if layer_idx + 1 in self.interctc_layer_idx:
                    encoder_out = xs_pad
                    if isinstance(encoder_out, tuple):
                        encoder_out = encoder_out[0]

                    # intermediate outputs are also normalized
                    if self.normalize_before:
                        encoder_out = self.after_norm(encoder_out)

                    intermediate_outs.append((layer_idx + 1, encoder_out))

                    if self.interctc_use_conditioning:
                        ctc_out = ctc.softmax(encoder_out)

                        if isinstance(xs_pad, tuple):
                            x, pos_emb = xs_pad
                            x = x + self.conditioning_layer(ctc_out)
                            xs_pad = (x, pos_emb)
                        else:
                            xs_pad = xs_pad + self.conditioning_layer(ctc_out)

        if isinstance(xs_pad, tuple):
            xs_pad = xs_pad[0]
        if self.normalize_before:
            xs_pad = self.after_norm(xs_pad)

        olens = masks.squeeze(1).sum(1)
        if len(intermediate_outs) > 0:
            return (xs_pad, intermediate_outs), olens, None
        return xs_pad, olens, None<|MERGE_RESOLUTION|>--- conflicted
+++ resolved
@@ -13,23 +13,13 @@
 from espnet.nets.pytorch_backend.conformer.convolution import ConvolutionModule
 from espnet.nets.pytorch_backend.conformer.encoder_layer import EncoderLayer
 from espnet.nets.pytorch_backend.nets_utils import get_activation, make_pad_mask
-<<<<<<< HEAD
-from espnet.nets.pytorch_backend.transformer.embedding import (  # noqa: H301
-    PositionalEncoding,
-)
-=======
 from espnet.nets.pytorch_backend.transformer.embedding import PositionalEncoding
->>>>>>> 57c05436
 from espnet.nets.pytorch_backend.transformer.layer_norm import LayerNorm
 from espnet.nets.pytorch_backend.transformer.multi_layer_conv import (
     Conv1dLinear,
     MultiLayeredConv1d,
 )
-<<<<<<< HEAD
-from espnet.nets.pytorch_backend.transformer.positionwise_feed_forward import (  # noqa: H301
-=======
 from espnet.nets.pytorch_backend.transformer.positionwise_feed_forward import (
->>>>>>> 57c05436
     PositionwiseFeedForward,
 )
 from espnet.nets.pytorch_backend.transformer.repeat import repeat
@@ -237,15 +227,8 @@
         if selfattention_layer_type == "lf_selfattn":
             assert pos_enc_layer_type == "abs_pos"
             from longformer.longformer import LongformerConfig
-<<<<<<< HEAD
-=======
 
             from espnet.nets.pytorch_backend.transformer.longformer_attention import (
-                LongformerAttention,
-            )
->>>>>>> 57c05436
-
-            from espnet.nets.pytorch_backend.transformer.longformer_attention import (  # noqa: H301
                 LongformerAttention,
             )
 
