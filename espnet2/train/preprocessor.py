--- conflicted
+++ resolved
@@ -698,19 +698,12 @@
                         delimiter=delimiter,
                         space_symbol=space_symbol,
                         non_linguistic_symbols=non_linguistic_symbols,
-<<<<<<< HEAD
                         g2p_type=g2p_type[i],
-                        encode_kwargs=tokenizer_encode_conf[i]
-                        if i < len(tokenizer_encode_conf)
-                        else None,
-=======
-                        g2p_type=g2p_type,
                         encode_kwargs=(
                             tokenizer_encode_conf[i]
                             if i < len(tokenizer_encode_conf)
                             else None
                         ),
->>>>>>> 8a8709e6
                     )
                 )
                 self.token_id_converter.append(
