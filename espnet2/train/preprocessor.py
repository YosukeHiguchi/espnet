--- conflicted
+++ resolved
@@ -145,12 +145,9 @@
         speech_volume_normalize: float = None,
         speech_name: str = "speech",
         text_name: str = "text",
-<<<<<<< HEAD
         bert_tokenizer: str = None,
         slu_type: str = None,
-=======
         fs: int = 0,
->>>>>>> 8e088134
     ):
         super().__init__(train)
         self.train = train
