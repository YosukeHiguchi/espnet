#!/usr/bin/env python3
import argparse
import logging
from pathlib import Path
import sys
from typing import Optional
from typing import Sequence
from typing import Tuple
from typing import Union

import numpy as np
import torch
from typeguard import check_argument_types
from typeguard import check_return_type
from typing import List

from espnet.nets.beam_search import Hypothesis
from espnet.nets.pytorch_backend.transformer.subsampling import TooShortUttError
<<<<<<< HEAD
=======
from espnet.nets.scorer_interface import BatchScorerInterface
from espnet.nets.scorers.ctc import CTCPrefixScorer
from espnet.nets.scorers.length_bonus import LengthBonus
from espnet.nets.scorers.ngram import NgramFullScorer
from espnet.nets.scorers.ngram import NgramPartScorer
>>>>>>> 1676a0fe
from espnet.utils.cli_utils import get_commandline_args
from espnet2.asr.espnet_model import ESPnetASRInference
from espnet2.asr.espnet_model import ESPnetASRModel
from espnet2.asr.maskctc_model import MaskCTCInference
from espnet2.asr.maskctc_model import MaskCTCModel
from espnet2.fileio.datadir_writer import DatadirWriter
from espnet2.tasks.asr import ASRTask
from espnet2.tasks.lm import LMTask
from espnet2.text.build_tokenizer import build_tokenizer
from espnet2.text.token_id_converter import TokenIDConverter
from espnet2.torch_utils.device_funcs import to_device
from espnet2.torch_utils.set_all_random_seed import set_all_random_seed
from espnet2.utils import config_argparse
from espnet2.utils.types import str2bool
from espnet2.utils.types import str2triple_str
from espnet2.utils.types import str_or_none


class Speech2Text:
    """Speech2Text class

    Examples:
        >>> import soundfile
        >>> speech2text = Speech2Text("asr_config.yml", "asr.pth")
        >>> audio, rate = soundfile.read("speech.wav")
        >>> speech2text(audio)
        [(text, token, token_int, hypothesis object), ...]

    """

    def __init__(
        self,
        asr_train_config: Union[Path, str],
        asr_model_file: Union[Path, str] = None,
        lm_train_config: Union[Path, str] = None,
        lm_file: Union[Path, str] = None,
        ngram_scorer: str = "full",
        ngram_file: Union[Path, str] = None,
        token_type: str = None,
        bpemodel: str = None,
        device: str = "cpu",
        maxlenratio: float = 0.0,
        minlenratio: float = 0.0,
        batch_size: int = 1,
        dtype: str = "float32",
        beam_size: int = 20,
        ctc_weight: float = 0.5,
        lm_weight: float = 1.0,
        ngram_weight: float = 0.9,
        penalty: float = 0.0,
        nbest: int = 1,
        streaming: bool = False,
        maskctc_n_iterations: int = 10,
        maskctc_threshold_probability: float = 0.99,
    ):
        assert check_argument_types()

        # 1. Build ASR model
        asr_model, asr_train_args = ASRTask.build_model_from_file(
            asr_train_config, asr_model_file, device
        )
        asr_model.to(dtype=getattr(torch, dtype)).eval()

        # 2. Build Language model
        lm = None
        if lm_train_config is not None:
            lm, lm_train_args = LMTask.build_model_from_file(
                lm_train_config, lm_file, device
            )
<<<<<<< HEAD

        # 3. Build inference object
        asr_model_type = type(asr_model)
        if asr_model_type is ESPnetASRModel:
            s2t = ESPnetASRInference(
                asr_train_config=asr_train_config,
                asr_model=asr_model,
                lm=lm,
                device=device,
                maxlenratio=maxlenratio,
                minlenratio=minlenratio,
                batch_size=batch_size,
                dtype=dtype,
                beam_size=beam_size,
                ctc_weight=ctc_weight,
                lm_weight=lm_weight,
                penalty=penalty,
                streaming=streaming,
            )
        elif asr_model_type is MaskCTCModel:
            s2t = MaskCTCInference(
                asr_model=asr_model,
                n_iterations=maskctc_n_iterations,
                threshold_probability=maskctc_threshold_probability,
            )
        else:
            raise NotImplementedError(
                f"Inference algorithm is not implemented for {type(asr_model)}"
            )
        s2t.to(device=device, dtype=getattr(torch, dtype)).eval()
        logging.info(f"Decoding type={type(s2t)}, device={device}, dtype={dtype}")
=======
            scorers["lm"] = lm.lm

        # 3. Build ngram model
        if ngram_file is not None:
            if ngram_scorer == "full":
                ngram = NgramFullScorer(ngram_file, token_list)
            else:
                ngram = NgramPartScorer(ngram_file, token_list)
        else:
            ngram = None
        scorers["ngram"] = ngram

        # 4. Build BeamSearch object
        weights = dict(
            decoder=1.0 - ctc_weight,
            ctc=ctc_weight,
            lm=lm_weight,
            ngram=ngram_weight,
            length_bonus=penalty,
        )
        beam_search = BeamSearch(
            beam_size=beam_size,
            weights=weights,
            scorers=scorers,
            sos=asr_model.sos,
            eos=asr_model.eos,
            vocab_size=len(token_list),
            token_list=token_list,
            pre_beam_score_key=None if ctc_weight == 1.0 else "full",
        )
        # TODO(karita): make all scorers batchfied
        if batch_size == 1:
            non_batch = [
                k
                for k, v in beam_search.full_scorers.items()
                if not isinstance(v, BatchScorerInterface)
            ]
            if len(non_batch) == 0:
                if streaming:
                    beam_search.__class__ = BatchBeamSearchOnlineSim
                    beam_search.set_streaming_config(asr_train_config)
                    logging.info("BatchBeamSearchOnlineSim implementation is selected.")
                else:
                    beam_search.__class__ = BatchBeamSearch
                    logging.info("BatchBeamSearch implementation is selected.")
            else:
                logging.warning(
                    f"As non-batch scorers {non_batch} are found, "
                    f"fall back to non-batch implementation."
                )
        beam_search.to(device=device, dtype=getattr(torch, dtype)).eval()
        for scorer in scorers.values():
            if isinstance(scorer, torch.nn.Module):
                scorer.to(device=device, dtype=getattr(torch, dtype)).eval()
        logging.info(f"Beam_search: {beam_search}")
        logging.info(f"Decoding device={device}, dtype={dtype}")
>>>>>>> 1676a0fe

        # 4. [Optional] Build Text converter: e.g. bpe-sym -> Text
        if token_type is None:
            token_type = asr_train_args.token_type
        if bpemodel is None:
            bpemodel = asr_train_args.bpemodel

        if token_type is None:
            tokenizer = None
        elif token_type == "bpe":
            if bpemodel is not None:
                tokenizer = build_tokenizer(token_type=token_type, bpemodel=bpemodel)
            else:
                tokenizer = None
        else:
            tokenizer = build_tokenizer(token_type=token_type)
        converter = TokenIDConverter(token_list=asr_model.token_list)
        logging.info(f"Text tokenizer: {tokenizer}")

        self.asr_model = asr_model
        self.asr_train_args = asr_train_args
        self.s2t = s2t
        self.converter = converter
        self.tokenizer = tokenizer
        self.device = device
        self.dtype = dtype
        self.nbest = nbest

    @torch.no_grad()
    def __call__(
        self, speech: Union[torch.Tensor, np.ndarray]
    ) -> List[Tuple[Optional[str], List[str], List[int], Hypothesis]]:
        """Inference

        Args:
            data: Input speech data
        Returns:
            text, token, token_int, hyp

        """
        assert check_argument_types()

        # Input as audio signal
        if isinstance(speech, np.ndarray):
            speech = torch.tensor(speech)

        # data: (Nsamples,) -> (1, Nsamples)
        speech = speech.unsqueeze(0).to(getattr(torch, self.dtype))
        # lenghts: (1,)
        lengths = speech.new_full([1], dtype=torch.long, fill_value=speech.size(1))
        batch = {"speech": speech, "speech_lengths": lengths}

        # a. To device
        batch = to_device(batch, device=self.device)

        # b. Forward Encoder
        enc, _ = self.asr_model.encode(**batch)
        assert len(enc) == 1, len(enc)

        # c. Passed the encoder result and the inference algorithm
        nbest_hyps = self.s2t(enc[0])
        nbest_hyps = nbest_hyps[: self.nbest]

        results = []
        for hyp in nbest_hyps:
            assert isinstance(hyp, Hypothesis), type(hyp)

            # remove sos/eos and get results
            token_int = hyp.yseq[1:-1].tolist()

            # remove blank symbol id, which is assumed to be 0
            token_int = list(filter(lambda x: x != 0, token_int))

            # Change integer-ids to tokens
            token = self.converter.ids2tokens(token_int)

            if self.tokenizer is not None:
                text = self.tokenizer.tokens2text(token)
            else:
                text = None
            results.append((text, token, token_int, hyp))

        assert check_return_type(results)
        return results


def inference(
    output_dir: str,
    maxlenratio: float,
    minlenratio: float,
    batch_size: int,
    dtype: str,
    beam_size: int,
    ngpu: int,
    seed: int,
    ctc_weight: float,
    lm_weight: float,
    ngram_weight: float,
    penalty: float,
    nbest: int,
    num_workers: int,
    log_level: Union[int, str],
    data_path_and_name_and_type: Sequence[Tuple[str, str, str]],
    key_file: Optional[str],
    asr_train_config: str,
    asr_model_file: str,
    lm_train_config: Optional[str],
    lm_file: Optional[str],
    word_lm_train_config: Optional[str],
    word_lm_file: Optional[str],
    ngram_file: Optional[str],
    token_type: Optional[str],
    bpemodel: Optional[str],
    allow_variable_data_keys: bool,
    streaming: bool,
    maskctc_n_iterations: int,
    maskctc_threshold_probability: float,
):
    assert check_argument_types()
    if batch_size > 1:
        raise NotImplementedError("batch decoding is not implemented")
    if word_lm_train_config is not None:
        raise NotImplementedError("Word LM is not implemented")
    if ngpu > 1:
        raise NotImplementedError("only single GPU decoding is supported")

    logging.basicConfig(
        level=log_level,
        format="%(asctime)s (%(module)s:%(lineno)d) %(levelname)s: %(message)s",
    )

    if ngpu >= 1:
        device = "cuda"
    else:
        device = "cpu"

    # 1. Set random-seed
    set_all_random_seed(seed)

    # 2. Build speech2text
    speech2text = Speech2Text(
        asr_train_config=asr_train_config,
        asr_model_file=asr_model_file,
        lm_train_config=lm_train_config,
        lm_file=lm_file,
        ngram_file=ngram_file,
        token_type=token_type,
        bpemodel=bpemodel,
        device=device,
        maxlenratio=maxlenratio,
        minlenratio=minlenratio,
        dtype=dtype,
        beam_size=beam_size,
        ctc_weight=ctc_weight,
        lm_weight=lm_weight,
        ngram_weight=ngram_weight,
        penalty=penalty,
        nbest=nbest,
        streaming=streaming,
        maskctc_n_iterations=maskctc_n_iterations,
        maskctc_threshold_probability=maskctc_threshold_probability,
    )

    # 3. Build data-iterator
    loader = ASRTask.build_streaming_iterator(
        data_path_and_name_and_type,
        dtype=dtype,
        batch_size=batch_size,
        key_file=key_file,
        num_workers=num_workers,
        preprocess_fn=ASRTask.build_preprocess_fn(speech2text.asr_train_args, False),
        collate_fn=ASRTask.build_collate_fn(speech2text.asr_train_args, False),
        allow_variable_data_keys=allow_variable_data_keys,
        inference=True,
    )

    # 7 .Start for-loop
    # FIXME(kamo): The output format should be discussed about
    with DatadirWriter(output_dir) as writer:
        for keys, batch in loader:
            assert isinstance(batch, dict), type(batch)
            assert all(isinstance(s, str) for s in keys), keys
            _bs = len(next(iter(batch.values())))
            assert len(keys) == _bs, f"{len(keys)} != {_bs}"
            batch = {k: v[0] for k, v in batch.items() if not k.endswith("_lengths")}

            # N-best list of (text, token, token_int, hyp_object)
            try:
                results = speech2text(**batch)
            except TooShortUttError as e:
                logging.warning(f"Utterance {keys} {e}")
                hyp = Hypothesis(score=0.0, scores={}, states={}, yseq=[])
                results = [[" ", ["<space>"], [2], hyp]] * nbest

            # Only supporting batch_size==1
            key = keys[0]
            for n, (text, token, token_int, hyp) in zip(range(1, nbest + 1), results):
                # Create a directory: outdir/{n}best_recog
                ibest_writer = writer[f"{n}best_recog"]

                # Write the result to each file
                ibest_writer["token"][key] = " ".join(token)
                ibest_writer["token_int"][key] = " ".join(map(str, token_int))
                ibest_writer["score"][key] = str(hyp.score)

                if text is not None:
                    ibest_writer["text"][key] = text


def get_parser():
    parser = config_argparse.ArgumentParser(
        description="ASR Decoding",
        formatter_class=argparse.ArgumentDefaultsHelpFormatter,
    )

    # Note(kamo): Use '_' instead of '-' as separator.
    # '-' is confusing if written in yaml.
    parser.add_argument(
        "--log_level",
        type=lambda x: x.upper(),
        default="INFO",
        choices=("CRITICAL", "ERROR", "WARNING", "INFO", "DEBUG", "NOTSET"),
        help="The verbose level of logging",
    )

    parser.add_argument("--output_dir", type=str, required=True)
    parser.add_argument(
        "--ngpu",
        type=int,
        default=0,
        help="The number of gpus. 0 indicates CPU mode",
    )
    parser.add_argument("--seed", type=int, default=0, help="Random seed")
    parser.add_argument(
        "--dtype",
        default="float32",
        choices=["float16", "float32", "float64"],
        help="Data type",
    )
    parser.add_argument(
        "--num_workers",
        type=int,
        default=1,
        help="The number of workers used for DataLoader",
    )

    group = parser.add_argument_group("Input data related")
    group.add_argument(
        "--data_path_and_name_and_type",
        type=str2triple_str,
        required=True,
        action="append",
    )
    group.add_argument("--key_file", type=str_or_none)
    group.add_argument("--allow_variable_data_keys", type=str2bool, default=False)

    group = parser.add_argument_group("The model configuration related")
    group.add_argument("--asr_train_config", type=str, required=True)
    group.add_argument("--asr_model_file", type=str, required=True)
    group.add_argument("--lm_train_config", type=str)
    group.add_argument("--lm_file", type=str)
    group.add_argument("--word_lm_train_config", type=str)
    group.add_argument("--word_lm_file", type=str)
    group.add_argument("--ngram_file", type=str)

    group = parser.add_argument_group("Beam-search related")
    group.add_argument(
        "--batch_size",
        type=int,
        default=1,
        help="The batch size for inference",
    )
    group.add_argument("--nbest", type=int, default=1, help="Output N-best hypotheses")
    group.add_argument("--beam_size", type=int, default=20, help="Beam size")
    group.add_argument("--penalty", type=float, default=0.0, help="Insertion penalty")
    group.add_argument(
        "--maxlenratio",
        type=float,
        default=0.0,
        help="Input length ratio to obtain max output length. "
        "If maxlenratio=0.0 (default), it uses a end-detect "
        "function "
        "to automatically find maximum hypothesis lengths",
    )
    group.add_argument(
        "--minlenratio",
        type=float,
        default=0.0,
        help="Input length ratio to obtain min output length",
    )
    group.add_argument(
        "--ctc_weight",
        type=float,
        default=0.5,
        help="CTC weight in joint decoding",
    )
    group.add_argument("--lm_weight", type=float, default=1.0, help="RNNLM weight")
    group.add_argument("--ngram_weight", type=float, default=0.9, help="ngram weight")
    group.add_argument("--streaming", type=str2bool, default=False)

    group = parser.add_argument_group("Mask-CTC related")
    group.add_argument("--maskctc_n_iterations", type=int, default=10)
    group.add_argument("--maskctc_threshold_probability", type=float, default=0.99)

    group = parser.add_argument_group("Text converter related")
    group.add_argument(
        "--token_type",
        type=str_or_none,
        default=None,
        choices=["char", "bpe", None],
        help="The token type for ASR model. "
        "If not given, refers from the training args",
    )
    group.add_argument(
        "--bpemodel",
        type=str_or_none,
        default=None,
        help="The model path of sentencepiece. "
        "If not given, refers from the training args",
    )

    return parser


def main(cmd=None):
    print(get_commandline_args(), file=sys.stderr)
    parser = get_parser()
    args = parser.parse_args(cmd)
    kwargs = vars(args)
    kwargs.pop("config", None)
    inference(**kwargs)


if __name__ == "__main__":
    main()<|MERGE_RESOLUTION|>--- conflicted
+++ resolved
@@ -16,14 +16,8 @@
 
 from espnet.nets.beam_search import Hypothesis
 from espnet.nets.pytorch_backend.transformer.subsampling import TooShortUttError
-<<<<<<< HEAD
-=======
-from espnet.nets.scorer_interface import BatchScorerInterface
-from espnet.nets.scorers.ctc import CTCPrefixScorer
-from espnet.nets.scorers.length_bonus import LengthBonus
 from espnet.nets.scorers.ngram import NgramFullScorer
 from espnet.nets.scorers.ngram import NgramPartScorer
->>>>>>> 1676a0fe
 from espnet.utils.cli_utils import get_commandline_args
 from espnet2.asr.espnet_model import ESPnetASRInference
 from espnet2.asr.espnet_model import ESPnetASRModel
@@ -86,6 +80,7 @@
             asr_train_config, asr_model_file, device
         )
         asr_model.to(dtype=getattr(torch, dtype)).eval()
+        token_list = asr_model.token_list
 
         # 2. Build Language model
         lm = None
@@ -93,7 +88,13 @@
             lm, lm_train_args = LMTask.build_model_from_file(
                 lm_train_config, lm_file, device
             )
-<<<<<<< HEAD
+
+        ngram = None
+        if ngram_file is not None:
+            if ngram_scorer == "full":
+                ngram = NgramFullScorer(ngram_file, token_list)
+            else:
+                ngram = NgramPartScorer(ngram_file, token_list)
 
         # 3. Build inference object
         asr_model_type = type(asr_model)
@@ -102,6 +103,7 @@
                 asr_train_config=asr_train_config,
                 asr_model=asr_model,
                 lm=lm,
+                ngram=ngram,
                 device=device,
                 maxlenratio=maxlenratio,
                 minlenratio=minlenratio,
@@ -110,6 +112,7 @@
                 beam_size=beam_size,
                 ctc_weight=ctc_weight,
                 lm_weight=lm_weight,
+                ngram_weight=ngram_weight,
                 penalty=penalty,
                 streaming=streaming,
             )
@@ -125,64 +128,6 @@
             )
         s2t.to(device=device, dtype=getattr(torch, dtype)).eval()
         logging.info(f"Decoding type={type(s2t)}, device={device}, dtype={dtype}")
-=======
-            scorers["lm"] = lm.lm
-
-        # 3. Build ngram model
-        if ngram_file is not None:
-            if ngram_scorer == "full":
-                ngram = NgramFullScorer(ngram_file, token_list)
-            else:
-                ngram = NgramPartScorer(ngram_file, token_list)
-        else:
-            ngram = None
-        scorers["ngram"] = ngram
-
-        # 4. Build BeamSearch object
-        weights = dict(
-            decoder=1.0 - ctc_weight,
-            ctc=ctc_weight,
-            lm=lm_weight,
-            ngram=ngram_weight,
-            length_bonus=penalty,
-        )
-        beam_search = BeamSearch(
-            beam_size=beam_size,
-            weights=weights,
-            scorers=scorers,
-            sos=asr_model.sos,
-            eos=asr_model.eos,
-            vocab_size=len(token_list),
-            token_list=token_list,
-            pre_beam_score_key=None if ctc_weight == 1.0 else "full",
-        )
-        # TODO(karita): make all scorers batchfied
-        if batch_size == 1:
-            non_batch = [
-                k
-                for k, v in beam_search.full_scorers.items()
-                if not isinstance(v, BatchScorerInterface)
-            ]
-            if len(non_batch) == 0:
-                if streaming:
-                    beam_search.__class__ = BatchBeamSearchOnlineSim
-                    beam_search.set_streaming_config(asr_train_config)
-                    logging.info("BatchBeamSearchOnlineSim implementation is selected.")
-                else:
-                    beam_search.__class__ = BatchBeamSearch
-                    logging.info("BatchBeamSearch implementation is selected.")
-            else:
-                logging.warning(
-                    f"As non-batch scorers {non_batch} are found, "
-                    f"fall back to non-batch implementation."
-                )
-        beam_search.to(device=device, dtype=getattr(torch, dtype)).eval()
-        for scorer in scorers.values():
-            if isinstance(scorer, torch.nn.Module):
-                scorer.to(device=device, dtype=getattr(torch, dtype)).eval()
-        logging.info(f"Beam_search: {beam_search}")
-        logging.info(f"Decoding device={device}, dtype={dtype}")
->>>>>>> 1676a0fe
 
         # 4. [Optional] Build Text converter: e.g. bpe-sym -> Text
         if token_type is None:
@@ -199,7 +144,7 @@
                 tokenizer = None
         else:
             tokenizer = build_tokenizer(token_type=token_type)
-        converter = TokenIDConverter(token_list=asr_model.token_list)
+        converter = TokenIDConverter(token_list=token_list)
         logging.info(f"Text tokenizer: {tokenizer}")
 
         self.asr_model = asr_model
