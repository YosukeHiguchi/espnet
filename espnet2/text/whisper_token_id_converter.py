import copy
from typing import Iterable, List, Union

import numpy as np
from typeguard import check_argument_types

from espnet2.text.whisper_tokenizer import LANGUAGES_CODE_MAPPING

# <sos> and <eos> for Whisper multilingual ---
# '<|startoftranscript|>': 50258
# '<|endoftext|>':         50257

# <sos> and <eos> for Whisper english ---
# '<|startoftranscript|>': 50257
# '<|endoftext|>':         50256


class OpenAIWhisperTokenIDConverter:
    def __init__(
        self,
        model_type: str = "whisper_multilingual",
<<<<<<< HEAD
        sot: bool = False,
=======
        language: str = "en",
>>>>>>> ac8b312e
    ):
        assert check_argument_types()

        try:
            import whisper.tokenizer
        except Exception as e:
            print("Error: whisper is not properly installed.")
            print(
                "Please install whisper with: cd ${MAIN_ROOT}/tools && "
                "./installers/install_whisper.sh"
            )
            raise e

        language = LANGUAGES_CODE_MAPPING.get(language)
        if language is None:
            raise ValueError("language unsupported for Whisper model")

        if model_type == "whisper_en":
            self.tokenizer = whisper.tokenizer.get_tokenizer(multilingual=False)
        elif model_type == "whisper_multilingual":
            self.tokenizer = whisper.tokenizer.get_tokenizer(
                multilingual=True, language=language
            )
        else:
            raise ValueError("tokenizer unsupported:", model_type)

        self.tokenizer = copy.deepcopy(self.tokenizer)
        timestamps = [f"<|{i*30/1500:.2f}|>" for i in range(0, 1501)]
        sc = ["<sc>"] if sot else []
        special_tokens = (
            self.tokenizer.tokenizer.additional_special_tokens + timestamps + sc
        )
        self.tokenizer.tokenizer.add_special_tokens(
            dict(additional_special_tokens=special_tokens)
        )

    def get_num_vocabulary_size(self) -> int:
        return self.tokenizer.tokenizer.vocab_size + len(
            self.tokenizer.tokenizer.get_added_vocab()
        )

    def ids2tokens(self, integers: Union[np.ndarray, Iterable[int]]) -> List[str]:
        return self.tokenizer.tokenizer.convert_ids_to_tokens(
            integers, skip_special_tokens=True
        )

    def tokens2ids(self, tokens: Iterable[str]) -> List[int]:
        return list(
            self.tokenizer.sot_sequence_including_notimestamps[1:]
        ) + self.tokenizer.tokenizer.convert_tokens_to_ids(tokens)<|MERGE_RESOLUTION|>--- conflicted
+++ resolved
@@ -19,11 +19,8 @@
     def __init__(
         self,
         model_type: str = "whisper_multilingual",
-<<<<<<< HEAD
         sot: bool = False,
-=======
         language: str = "en",
->>>>>>> ac8b312e
     ):
         assert check_argument_types()
 
