--- conflicted
+++ resolved
@@ -52,12 +52,9 @@
 from espnet2.asr.frontend.s3prl import S3prlFrontend
 from espnet2.asr.frontend.windowing import SlidingWindow
 from espnet2.asr.maskctc_model import MaskCTCModel
-<<<<<<< HEAD
 from espnet2.asr.bertctc_model import BERTCTCModel
 from espnet2.asr.rnnt_bert_model import RNNTBERTModel
-=======
 from espnet2.asr.pit_espnet_model import ESPnetASRModel as PITESPnetModel
->>>>>>> 8e088134
 from espnet2.asr.postencoder.abs_postencoder import AbsPostEncoder
 from espnet2.asr.postencoder.hugging_face_transformers_postencoder import (
     HuggingFaceTransformersPostEncoder,
@@ -126,12 +123,9 @@
     classes=dict(
         espnet=ESPnetASRModel,
         maskctc=MaskCTCModel,
-<<<<<<< HEAD
         bertctc=BERTCTCModel,
         rnntbert=RNNTBERTModel,
-=======
         pit_espnet=PITESPnetModel,
->>>>>>> 8e088134
     ),
     type_check=AbsESPnetModel,
     default="espnet",
@@ -196,12 +190,9 @@
         rnn=RNNDecoder,
         transducer=TransducerDecoder,
         mlm=MLMDecoder,
-<<<<<<< HEAD
         trf_encoder=TransformerEncoder,
-=======
         hugging_face_transformers=HuggingFaceTransformersDecoder,
         s4=S4Decoder,
->>>>>>> 8e088134
     ),
     # type_check=AbsDecoder,
     default="rnn",
@@ -404,7 +395,6 @@
         assert check_argument_types()
         if args.use_preprocessor:
 
-<<<<<<< HEAD
             if args.predecoder is not None:
                 if 'hugging_face_transformers' in args.predecoder:
                     bert_tokenizer = args.predecoder_conf['model_name_or_path']
@@ -416,8 +406,6 @@
             else:
                 slu_type = None
 
-            retval = CommonPreprocessor(
-=======
             try:
                 _ = getattr(args, "preprocessor")
             except AttributeError:
@@ -428,7 +416,6 @@
 
             preprocessor_class = preprocessor_choices.get_class(args.preprocessor)
             retval = preprocessor_class(
->>>>>>> 8e088134
                 train=train,
                 token_type=args.token_type,
                 token_list=args.token_list,
@@ -454,12 +441,9 @@
                 speech_volume_normalize=args.speech_volume_normalize
                 if hasattr(args, "rir_scp")
                 else None,
-<<<<<<< HEAD
                 bert_tokenizer=bert_tokenizer,
                 slu_type=slu_type,
-=======
                 **args.preprocessor_conf,
->>>>>>> 8e088134
             )
         else:
             retval = None
